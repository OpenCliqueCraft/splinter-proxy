#[macro_use]
extern crate lazy_static;
#[macro_use]
extern crate log;
extern crate simplelog;

use std::{
    self,
    collections::HashMap,
    iter::FromIterator,
    net::{
        TcpListener,
        ToSocketAddrs,
    },
    path::Path,
    sync::{
        mpsc::{
            self,
            Receiver,
            Sender,
        },
        Arc,
        RwLock,
    },
    thread,
};

use craftio_rs::{
    CraftConnection,
    CraftIo,
    CraftSyncReader,
    CraftSyncWriter,
    CraftTcpConnection,
};
use mcproto_rs::{
    protocol::{
        HasPacketId,
        Id,
        PacketDirection,
        PacketErr,
        RawPacket,
        State,
    },
    v1_16_3::{
        HandshakeNextState,
        HandshakeSpec,
        LoginSetCompressionSpec,
        LoginStartSpec,
        Packet753 as PacketLatest,
        Packet753Kind as PacketLatestKind,
        PlayBlockChangeSpec,
        RawPacket753 as RawPacketLatest,
        StatusPongSpec,
        StatusResponseSpec,
    },
};
use simplelog::{
    ColorChoice,
    CombinedLogger,
    Config,
    LevelFilter,
    TermLogger,
    TerminalMode,
};

mod connection;
use crate::connection::{
    handle_reader,
    handle_writer,
    EitherPacket,
    HasCraftConn,
    SplinterClientConnection,
    SplinterServerConnection,
};

mod config;
use crate::config::{
    ConfigLoadError,
    ConfigSaveError,
    SplinterProxyConfiguration,
};

mod mapping;
use crate::mapping::{
    process_raw_packet,
    MapAction,
    PacketMap,
};

<<<<<<< HEAD
/// Loads configuration from the specified .ron file
///
/// # Example
/// ```rust
/// let config = get_config("./config.ron");
/// if let Some(threshold) = config.compression_threshold {
///     info!("compression threshold is {}", threshold);
/// }
/// ```
fn get_config(config_path: &str) -> Arc<SplinterProxyConfiguration> {
=======
mod state;
use crate::state::SplinterState;

fn get_config(config_path: &str) -> SplinterProxyConfiguration {
>>>>>>> ff77573d
    let config = match SplinterProxyConfiguration::load(Path::new(config_path)) {
        Ok(config) => {
            info!("Config loaded from {}", config_path);
            config
        }
        Err(ConfigLoadError::NoFile) => {
            warn!(
                "No config file found at {}. Creating a new one from defaults",
                config_path
            );
            let config = SplinterProxyConfiguration::default();
            match config.save(Path::new(config_path)) {
                Ok(()) => {}
                Err(ConfigSaveError::Create(e)) => {
                    error!("Failed to create file at {}: {}", config_path, e);
                }
                Err(ConfigSaveError::Write(e)) => {
                    error!("Failed to write to {}: {}", config_path, e);
                }
            }
            config
        }
        Err(ConfigLoadError::Io(e)) => {
            error!(
                "Failed to read config file at {}: {} Using default settings",
                config_path, e
            );
            SplinterProxyConfiguration::default()
        }
        Err(ConfigLoadError::De(e)) => {
            error!(
                "Failure to deserialize config file at {}: {}. Using default settings",
                config_path, e
            );
            SplinterProxyConfiguration::default()
        }
    };

    config
}

fn main() {
    CombinedLogger::init(vec![TermLogger::new(
        LevelFilter::Trace,
        Config::default(),
        TerminalMode::Mixed,
        ColorChoice::Auto,
    )])
    .expect("Logger failed to initialize");
    info!("Starting Splinter proxy");

    let mut map: PacketMap = HashMap::new();
    // map.insert(
    //     PacketLatestKind::PlayBlockChange,
    //     Box::new(|state: Arc<SplinterState>, raw_packet: RawPacketLatest| {
    //         info!("blockupdate");

    //         let packet = match raw_packet.deserialize() {
    //             Ok(packet) => packet,
    //             Err(e) => {
    //                 error!("Failed to deserialize packet: {}", e);
    //                 return MapAction::None;
    //             }
    //         };

    //         {
    //             let mut d = state.id.write().unwrap();
    //             *d += 1;
    //         }

    //         if let PacketLatest::PlayBlockChange(mut data) = packet {
    //             data.block_id = (*state.id.read().unwrap()).into();
    //             MapAction::Client(PacketLatest::PlayBlockChange(data))
    //         } else {
    //             MapAction::Client(packet)
    //         }
    //     }),
    // );

    let packet_map: Arc<PacketMap> = Arc::new(map);
    let state = SplinterState::new(get_config("./config.ron"));
    listen_for_clients(state, packet_map);
}

<<<<<<< HEAD
/// Listens for incoming connections
///
/// This hands control of new connections to a new thread running [`await_handshake`].
fn listen_for_clients(config: Arc<SplinterProxyConfiguration>, packet_map: Arc<PacketMap>) {
    let listener = match TcpListener::bind(&config.bind_address) {
=======
fn listen_for_clients(state: Arc<SplinterState>, packet_map: Arc<PacketMap>) {
    let listener = match TcpListener::bind(&state.config.read().unwrap().bind_address) {
>>>>>>> ff77573d
        Err(e) => {
            return error!(
                "Failed to bind TCP listener to {}: {}",
                &state.config.read().unwrap().bind_address,
                e
            )
        }
        Ok(listener) => listener,
    };
    for stream in listener.incoming() {
        let stream = match stream {
            Ok(stream) => stream,
            Err(e) => {
                error!("Error when receiving incoming stream: {}", e);
                continue;
            }
        };

        let sock_addr = stream.peer_addr().unwrap();
        let craft_conn = match CraftConnection::from_std_with_state(
            stream,
            PacketDirection::ServerBound,
            State::Handshaking,
        ) {
            Ok(conn) => conn,
            Err(e) => {
                error!("Failed to wrap TCP stream {}: {}", sock_addr, e);
                continue;
            }
        };

        let conn = SplinterClientConnection {
            craft_conn: craft_conn,
            sock_addr: sock_addr,
        };

        info!("Got connection from {}", sock_addr);
        let packet_map = packet_map.clone();
        let cloned_state = state.clone();
        thread::spawn(move || await_handshake(cloned_state, conn, packet_map));
    }
}

<<<<<<< HEAD
/// Waits for a handshake from the provided connection
///
/// Branches into [`handle_status`] and [`handle_login`] depending on the handshake's next state.
fn await_handshake(mut conn: SplinterClientConnection, packet_map: Arc<PacketMap>) {
=======
fn await_handshake(
    state: Arc<SplinterState>,
    mut conn: SplinterClientConnection,
    packet_map: Arc<PacketMap>,
) {
>>>>>>> ff77573d
    match conn.craft_conn.read_raw_packet::<RawPacketLatest>() {
        Ok(Some(RawPacketLatest::Handshake(handshake_body))) => {
            match handshake_body.deserialize() {
                Ok(handshake) => {
                    debug!(
                        "received handshake from {}: ver {}, server {}:{}, next: {:?}",
                        conn.sock_addr,
                        handshake.version,
                        handshake.server_address,
                        handshake.server_port,
                        handshake.next_state
                    );
                    match handshake.next_state {
                        HandshakeNextState::Status => handle_status(state, conn),
                        HandshakeNextState::Login => handle_login(state, conn, packet_map),
                    }
                }
                Err(e) => {
                    error!(
                        "Error parsing handshake packet from {}: {}",
                        conn.sock_addr, e
                    )
                }
            }
        }
        Ok(Some(other)) => {
            error!("Unexpected packet from {}: {:?}", conn.sock_addr, other)
        }
        Ok(None) => info!("Connection with {} closed before handshake", conn.sock_addr),
        Err(e) => {
            error!("Error reading packet from {}: {}", conn.sock_addr, e)
        }
    }
}

<<<<<<< HEAD
/// Responds to connection with status response and waits for pings
fn handle_status(mut conn: SplinterClientConnection) {
=======
fn handle_status(state: Arc<SplinterState>, mut conn: SplinterClientConnection) {
>>>>>>> ff77573d
    conn.craft_conn.set_state(State::Status);
    conn.write_packet(PacketLatest::StatusResponse(StatusResponseSpec {
        response: state
            .config
            .read()
            .unwrap()
            .server_status(Some(*state.player_count.read().unwrap())), // TODO: player count
    }));

    loop {
        match conn.craft_conn.read_raw_packet::<RawPacketLatest>() {
            Ok(Some(RawPacketLatest::StatusPing(body))) => match body.deserialize() {
                Ok(ping) => {
                    debug!("Got ping {} from {}", ping.payload, conn.sock_addr);
                    conn.write_packet(PacketLatest::StatusPong(StatusPongSpec {
                        payload: ping.payload,
                    }));
                }
                Err(e) => {
                    error!("Error parsing ping packet from {}: {}", conn.sock_addr, e)
                }
            },
            Ok(Some(other)) => {
                error!("Unexpected packet from {}: {:?}", conn.sock_addr, other)
            }
            Ok(None) => {
                info!("Connection with {} closed", conn.sock_addr);
                break;
            }
            Err(e) => error!("Error reading packet from {}: {}", conn.sock_addr, e),
        }
    }
}

<<<<<<< HEAD
/// Handles login sequence between server and client
///
/// After login, packets can be inspected and relayed.
fn handle_login(mut client: SplinterClientConnection, packet_map: Arc<PacketMap>) {
=======
fn handle_login(
    state: Arc<SplinterState>,
    mut client: SplinterClientConnection,
    packet_map: Arc<PacketMap>,
) {
>>>>>>> ff77573d
    client.craft_conn.set_state(State::Login);
    let logindata;
    loop {
        match client.craft_conn.read_raw_packet::<RawPacketLatest>() {
            Ok(Some(RawPacketLatest::LoginStart(body))) => match body.deserialize() {
                Ok(data) => {
                    logindata = data;
                    break;
                }
                Err(e) => {
                    return error!(
                        "Error parsing login start packet from {}: {}",
                        client.sock_addr, e
                    )
                }
            },
            Ok(Some(RawPacketLatest::Handshake(body))) => {
                warn!("Got a second handshake? {:?}", body.deserialize().unwrap());
            }
            Ok(Some(other)) => {
                return error!(
                    "Expected a login packet from {}, got {:?}",
                    client.sock_addr, other
                )
            }
            Ok(None) => {
                return info!(
                    "Connection to {} closed before login packet is received",
                    client.sock_addr
                )
            }
            Err(e) => return error!("Error reading packet from {}: {}", client.sock_addr, e),
        };
    }
    let name = logindata.name;
    info!(
        "\"{}\" is attempting to login from {}",
        name, client.sock_addr
    );
    debug!("Connecting \"{}\" to server", name);
    let server_addr = state
        .config
        .read()
        .unwrap()
        .server_address
        .as_str()
        .to_socket_addrs()
        .unwrap()
        .next()
        .unwrap(); // yea
    let craft_conn = match CraftTcpConnection::connect_server_std(server_addr) {
        Ok(conn) => conn,
        Err(e) => {
            return error!(
                "Failed to connect {} to server at {}: {}",
                name, server_addr, e
            )
        }
    };
    let mut server = SplinterServerConnection {
        craft_conn: craft_conn,
        sock_addr: server_addr,
    };

    server.write_packet(PacketLatest::Handshake(HandshakeSpec {
        version: state.config.read().unwrap().protocol_version.into(),
        server_address: format!("{}", server_addr.ip()),
        server_port: server_addr.port(),
        next_state: HandshakeNextState::Login,
    }));

    server.craft_conn.set_state(State::Login);
    server.write_packet(PacketLatest::LoginStart(LoginStartSpec {
        name: name.clone(),
    }));
    // look for potential compression packet
    let next_packet = match server.craft_conn.read_raw_packet::<RawPacketLatest>() {
        Ok(Some(RawPacketLatest::LoginSetCompression(body))) => {
            let threshold = match body.deserialize() {
                Ok(LoginSetCompressionSpec {
                    threshold,
                }) => i32::from(threshold),
                Err(e) => {
                    return error!(
                        "Failed to deserialize compression set packet for {}: {}",
                        name, e
                    )
                }
            };
            debug!(
                "Got compression setting from server for {}: {}",
                name, threshold
            );
            server
                .craft_conn
                .set_compression_threshold(if threshold > 0 { Some(threshold) } else { None });
            server.craft_conn.read_raw_packet::<RawPacketLatest>()
        }
        other => other,
    };
    // read login success
    match next_packet {
        Ok(Some(RawPacketLatest::LoginSuccess(body))) => {
            if let Some(threshold) = state.config.read().unwrap().compression_threshold {
                match client
                    .craft_conn
                    .write_packet(PacketLatest::LoginSetCompression(LoginSetCompressionSpec {
                        threshold: threshold.into(),
                    })) {
                    Ok(()) => {
                        debug!("Sent set compression to {} of {}", name, threshold);
                        client.craft_conn.set_compression_threshold(
                            state.config.read().unwrap().compression_threshold,
                        );
                    }
                    Err(e) => {
                        return error!("Failed to send set compression packet to {}: {}", name, e)
                    }
                }
            }
            match client
                .craft_conn
                .write_raw_packet(RawPacketLatest::LoginSuccess(body))
            {
                Ok(()) => {
                    debug!("Relaying login packet to server for {}", name)
                }
                Err(e) => return error!("Failed to relay login packet to server {}: {}", name, e),
            }
            client.craft_conn.set_state(State::Play);
            server.craft_conn.set_state(State::Play);
        }
        Ok(Some(packet)) => {
            return error!(
                "Expected a login success packet for {}, got {:?}",
                name, packet
            )
        }
        Ok(None) => {
            return info!(
                "Server connection closed before receiving login packet {}",
                name
            )
        }
        Err(e) => return error!("Failed to read packet from server for {}: {}", name, e),
    }

    {
        let mut player_count = state.player_count.write().unwrap();
        *player_count += 1;
    }

    let (server_reader, server_writer) = server.craft_conn.into_split(); // proxy's connection to the server
    let (client_reader, client_writer) = client.craft_conn.into_split(); // proxy's connection to the client
    let (server_writer_sender, server_writer_receiver) = mpsc::channel::<EitherPacket>();
    let (client_writer_sender, client_writer_receiver) = mpsc::channel::<EitherPacket>();
    let is_alive_arc = Arc::new(RwLock::new(true));
    // client reader
    {
        let state = state.clone();
        let packet_map = packet_map.clone();
        let is_alive_arc = is_alive_arc.clone();
        let name = name.clone();
        let writer_sender = server_writer_sender.clone();
        let server_writer_sender = server_writer_sender.clone();
        let client_writer_sender = client_writer_sender.clone();
        thread::spawn(move || {
            handle_reader(
                state,
                is_alive_arc,
                client_reader,
                packet_map,
                writer_sender,
                server_writer_sender,
                client_writer_sender,
                name,
            )
        });
    }

    // server writer
    {
        let state = state.clone();
        let is_alive_arc = is_alive_arc.clone();
        let name = name.clone();
        thread::spawn(move || {
            handle_writer(
                state,
                is_alive_arc,
                name,
                server_writer_receiver,
                server_writer,
            )
        });
    }

    // server reader
    {
        let state = state.clone();
        let packet_map = packet_map.clone();
        let is_alive_arc = is_alive_arc.clone();
        let name = name.clone();
        let writer_sender = client_writer_sender.clone();
        let server_writer_sender = server_writer_sender.clone();
        let client_writer_sender = client_writer_sender.clone();
        thread::spawn(move || {
            handle_reader(
                state,
                is_alive_arc,
                server_reader,
                packet_map,
                writer_sender,
                server_writer_sender,
                client_writer_sender,
                name,
            )
        });
    }
    // client writer
    let state = state.clone();
    let state2 = state.clone();
    let is_alive_arc = is_alive_arc.clone();
    let name = name.clone();
    thread::spawn(move || {
        handle_writer(
            state,
            is_alive_arc,
            name,
            client_writer_receiver,
            client_writer,
        );

        {
            let mut player_count = state2.player_count.write().unwrap();
            *player_count -= 1;
        }
    });
}<|MERGE_RESOLUTION|>--- conflicted
+++ resolved
@@ -87,7 +87,9 @@
     PacketMap,
 };
 
-<<<<<<< HEAD
+mod state;
+use crate::state::SplinterState;
+
 /// Loads configuration from the specified .ron file
 ///
 /// # Example
@@ -97,13 +99,7 @@
 ///     info!("compression threshold is {}", threshold);
 /// }
 /// ```
-fn get_config(config_path: &str) -> Arc<SplinterProxyConfiguration> {
-=======
-mod state;
-use crate::state::SplinterState;
-
 fn get_config(config_path: &str) -> SplinterProxyConfiguration {
->>>>>>> ff77573d
     let config = match SplinterProxyConfiguration::load(Path::new(config_path)) {
         Ok(config) => {
             info!("Config loaded from {}", config_path);
@@ -188,16 +184,11 @@
     listen_for_clients(state, packet_map);
 }
 
-<<<<<<< HEAD
 /// Listens for incoming connections
 ///
 /// This hands control of new connections to a new thread running [`await_handshake`].
-fn listen_for_clients(config: Arc<SplinterProxyConfiguration>, packet_map: Arc<PacketMap>) {
-    let listener = match TcpListener::bind(&config.bind_address) {
-=======
 fn listen_for_clients(state: Arc<SplinterState>, packet_map: Arc<PacketMap>) {
     let listener = match TcpListener::bind(&state.config.read().unwrap().bind_address) {
->>>>>>> ff77573d
         Err(e) => {
             return error!(
                 "Failed to bind TCP listener to {}: {}",
@@ -241,18 +232,14 @@
     }
 }
 
-<<<<<<< HEAD
 /// Waits for a handshake from the provided connection
 ///
 /// Branches into [`handle_status`] and [`handle_login`] depending on the handshake's next state.
-fn await_handshake(mut conn: SplinterClientConnection, packet_map: Arc<PacketMap>) {
-=======
 fn await_handshake(
     state: Arc<SplinterState>,
     mut conn: SplinterClientConnection,
     packet_map: Arc<PacketMap>,
 ) {
->>>>>>> ff77573d
     match conn.craft_conn.read_raw_packet::<RawPacketLatest>() {
         Ok(Some(RawPacketLatest::Handshake(handshake_body))) => {
             match handshake_body.deserialize() {
@@ -288,12 +275,8 @@
     }
 }
 
-<<<<<<< HEAD
 /// Responds to connection with status response and waits for pings
-fn handle_status(mut conn: SplinterClientConnection) {
-=======
 fn handle_status(state: Arc<SplinterState>, mut conn: SplinterClientConnection) {
->>>>>>> ff77573d
     conn.craft_conn.set_state(State::Status);
     conn.write_packet(PacketLatest::StatusResponse(StatusResponseSpec {
         response: state
@@ -328,18 +311,14 @@
     }
 }
 
-<<<<<<< HEAD
 /// Handles login sequence between server and client
 ///
 /// After login, packets can be inspected and relayed.
-fn handle_login(mut client: SplinterClientConnection, packet_map: Arc<PacketMap>) {
-=======
 fn handle_login(
     state: Arc<SplinterState>,
     mut client: SplinterClientConnection,
     packet_map: Arc<PacketMap>,
 ) {
->>>>>>> ff77573d
     client.craft_conn.set_state(State::Login);
     let logindata;
     loop {
