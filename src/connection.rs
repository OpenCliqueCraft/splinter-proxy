--- conflicted
+++ resolved
@@ -43,11 +43,6 @@
     pub craft_conn: CraftTcpConnection,
     /// Address of the client
     pub sock_addr: SocketAddr,
-<<<<<<< HEAD
-    /// Reference to the proxy's configuration
-    pub config: Arc<SplinterProxyConfiguration>,
-=======
->>>>>>> ff77573d
 }
 
 /// Data associated with a connection between the proxy and a server
